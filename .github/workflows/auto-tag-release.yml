name: Auto Tag Release

on:
  push:
    branches:
      - main

jobs:
  create-tag:
    runs-on: ubuntu-latest
    permissions:
      contents: write  # Required to create tags and releases
    
    steps:
      - name: Checkout code
        uses: actions/checkout@v4
        with:
          fetch-depth: 0  # Fetch all history for tags
          token: ${{ secrets.GITHUB_TOKEN }}

      - name: Get latest tag
        id: get_tag
        run: |
          # Get the latest tag, or use v0.0.0 if no tags exist
          LATEST_TAG=$(git describe --tags --abbrev=0 2>/dev/null || echo "v0.0.0")
          echo "latest_tag=$LATEST_TAG" >> $GITHUB_OUTPUT
          echo "Latest tag: $LATEST_TAG"

      - name: Generate new version tag
        id: new_tag
        run: |
          LATEST_TAG="${{ steps.get_tag.outputs.latest_tag }}"
          
          # Extract version number (remove 'v' prefix)
          VERSION=$(echo $LATEST_TAG | sed 's/^v//')
          
          # Split version into parts
          IFS='.' read -r MAJOR MINOR PATCH <<< "$VERSION"
          
          # Increment patch version
          PATCH=$((PATCH + 1))
          
          # Create new tag
          NEW_TAG="v${MAJOR}.${MINOR}.${PATCH}"
          echo "new_tag=$NEW_TAG" >> $GITHUB_OUTPUT
          echo "New tag: $NEW_TAG"

      - name: Create and push tag
<<<<<<< HEAD
=======
        env:
          GITHUB_TOKEN: ${{ secrets.GITHUB_TOKEN }}
>>>>>>> be0de777
        run: |
          NEW_TAG="${{ steps.new_tag.outputs.new_tag }}"
          COMMIT_SHA="${{ github.sha }}"
          
          # Create annotated tag
          git config user.name "github-actions[bot]"
          git config user.email "github-actions[bot]@users.noreply.github.com"
          git tag -a "$NEW_TAG" -m "Release $NEW_TAG - Auto-generated on push to main"
          
          # Push tag to remote using token
          git remote set-url origin https://x-access-token:${GITHUB_TOKEN}@github.com/${{ github.repository }}.git
          git push origin "$NEW_TAG"
          
          echo "✅ Created and pushed tag: $NEW_TAG"

      - name: Create GitHub Release
        uses: actions/create-release@v1
        env:
          GITHUB_TOKEN: ${{ secrets.GITHUB_TOKEN }}
        with:
          tag_name: ${{ steps.new_tag.outputs.new_tag }}
          release_name: Release ${{ steps.new_tag.outputs.new_tag }}
          body: |
            ## Release ${{ steps.new_tag.outputs.new_tag }}
            
            Auto-generated release from push to main.
            
            **Commit:** ${{ github.sha }}
            **Author:** ${{ github.actor }}
            **Date:** ${{ github.event.head_commit.timestamp }}
          draft: false
          prerelease: false<|MERGE_RESOLUTION|>--- conflicted
+++ resolved
@@ -46,11 +46,8 @@
           echo "New tag: $NEW_TAG"
 
       - name: Create and push tag
-<<<<<<< HEAD
-=======
         env:
           GITHUB_TOKEN: ${{ secrets.GITHUB_TOKEN }}
->>>>>>> be0de777
         run: |
           NEW_TAG="${{ steps.new_tag.outputs.new_tag }}"
           COMMIT_SHA="${{ github.sha }}"
